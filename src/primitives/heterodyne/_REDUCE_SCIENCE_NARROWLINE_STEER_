# -*-cperl-*-

=head1 NAME

_REDUCE_SCIENCE_NARROWLINE_STEER_

=head1 DESCRIPTION

This acquires and reports the recipe parameters set by the user for the
REDUCE_SCIENCE_NARROWLINE recipe.  Using these parameters it sets recipe-steering
metadata in the internal Frame headers.

=head1 ARGUMENTS

=over 4

=back

=head1 NOTES

=over 4

=item *

See the documentation of L<REDUCE_SCIENCE_NARROWLINE|REDUCE_SCIENCE_NARROWLINE>
for details of the available recipe parameters.

=back

=head1 OUTPUT DATA

=over 4

=back

=head1 TASKS

=head1 REQUIRED PERL MODULES

=head1 AUTHORS

Brad Cavanagh E<lt>b.cavanagh@jach.hawaii.eduE<gt>

Malcolm J. Currie E<lt>mjc@jach.hawaii.eduE<gt>

=head1 COPYRIGHT

<<<<<<< HEAD
Copyright (C) 2009, 2012-16, 2018-2024 Science and Technology Facilities Council.
=======
Copyright (C) 2009, 2012-16, 2018-2023 Science and Technology Facilities Council.
>>>>>>> 1740e77b
All Rights Reserved.

=head1 LICENCE

This program is free software; you can redistribute it and/or
modify it under the terms of the GNU General Public License as
published by the Free Software Foundation; either Version 3 of
the License, or (at your option) any later version.

This program is distributed in the hope that it will be
useful, but WITHOUT ANY WARRANTY; without even the implied
warranty of MERCHANTABILITY or FITNESS FOR A PARTICULAR
PURPOSE. See the GNU General Public License for more details.

You should have received a copy of the GNU General Public
License along with this program; if not, write to the Free
Software Foundation, Inc., 59 Temple Place, Suite 330, Boston,
MA 02111-1307, USA.

=cut

# Verify recipe parameters.
ORAC::Recipe::Parameters::verify_parameters( \%RECPARS, [ 'ALIGN_SIDE_BAND',
                                                          'BASELINE_EDGES',
                                                          'BASELINE_EMISSION_CLIP',
                                                          'BASELINE_KNOTS',
                                                          'BASELINE_LINEARITY',
                                                          'BASELINE_LINEARITY_CLIP',
                                                          'BASELINE_LINEARITY_LINEWIDTH',
                                                          'BASELINE_LINEARITY_MINRMS',
                                                          'BASELINE_LINEARITY_RMS_THRESHOLD',
                                                          'BASELINE_LINEARITY_SCALELENGTH',
                                                          'BASELINE_METHOD',
                                                          'BASELINE_NUMBIN',
                                                          'BASELINE_ORDER',
                                                          'BASELINE_REGIONS',
                                                          'BASELINE_SPLINE_TYPE',
                                                          'CALCULATE_STANDARD_ALWAYS',
                                                          'CHUNKSIZE',
                                                          'CLUMP_METHOD',
                                                          'CREATE_MOMENTS_USING_SNR',
                                                          'CUBE_MAXSIZE',
                                                          'CUBE_WCS',
                                                          'DESPIKE',
                                                          'DESPIKE_BOX',
                                                          'DESPIKE_CLIP',
                                                          'DESPIKE_PER_DETECTOR',
                                                          'FINAL_LOWER_VELOCITY',
                                                          'FINAL_UPPER_VELOCITY',
                                                          'FLATFIELD',
                                                          'FLAT_APPLY',
                                                          'FLAT_LOWER_VELOCITY',
                                                          'FLAT_METHOD',
                                                          'FLAT_MINIMUM_SNR',
                                                          'FLAT_REGIONS',
                                                          'FLAT_UPPER_VELOCITY',
                                                          'FRACTION_BAD',
                                                          'FREQUENCY_SMOOTH',
                                                          'HIGHFREQ_INTERFERENCE',
                                                          'HIGHFREQ_INTERFERENCE_EDGE_CLIP',
                                                          'HIGHFREQ_INTERFERENCE_THRESH_CLIP',
                                                          'HIGHFREQ_RINGING',
                                                          'HIGHFREQ_RINGING_MIN_SPECTRA',
                                                          'HIGHFREQ_RINGING_RECEPTORS',
                                                          'INDEX_BAD_RECEPTORS',
                                                          'ITERATIONS',
                                                          'LOWFREQ_INTERFERENCE',
                                                          'LOWFREQ_INTERFERENCE_EDGE_CLIP',
                                                          'LOWFREQ_INTERFERENCE_MAX_THRESHOLD',
                                                          'LOWFREQ_INTERFERENCE_MIN_THRESHOLD',
                                                          'LOWFREQ_INTERFERENCE_THRESH_CLIP',
                                                          'LV_AXIS',
                                                          'LV_ESTIMATOR',
                                                          'LV_IMAGE',
                                                          'LV_MASK',
                                                          'MAP_PA',
                                                          'MOMENTS',
                                                          'MOMENTS_LOWER_VELOCITY',
                                                          'MOMENTS_UPPER_VELOCITY',
                                                          'PIXEL_SCALE',
                                                          'REBIN',
                                                          'REF_EMISSION_BOXSIZE',
                                                          'REF_EMISSION_COMBINE_DETECTORS',
                                                          'REF_EMISSION_COMBINE_REFPOS',
                                                          'REF_EMISSION_MASK_SOURCE',
                                                          'REF_EMISSION_REGIONS',
                                                          'REF_SPECTRUM_COMBINE_DETECTORS',
                                                          'REF_SPECTRUM_COMBINE_REFPOS',
                                                          'REF_SPECTRUM_FILE',
                                                          'REF_SPECTRUM_REGIONS',
                                                          'REFERENCE_PPV',
                                                          'RESTRICT_LOWER_VELOCITY',
                                                          'RESTRICT_UPPER_VELOCITY',
                                                          'SCAN_PA',
                                                          'SPATIAL_SMOOTH',
                                                          'SPREAD_FWHM_OR_ZERO',
                                                          'SPREAD_METHOD',
                                                          'SPREAD_WIDTH',
                                                          'STANDING_WAVE',
                                                          'STANDING_WAVE_EMISSION_MASK',
                                                          'STANDING_WAVE_EMISSION_REGIONS',
                                                          'STANDING_WAVE_EMISSION_THRESHOLD',
                                                          'STANDING_WAVE_INTERPOLATE',
                                                          'STANDING_WAVE_INTERPOLATE_WIDTH',
                                                          'STANDING_WAVE_REFINE',
                                                          'STANDING_WAVE_REFINE_SOURCE',
                                                          'STANDING_WAVE_SMOOTH',
                                                          'SUBTRACT_REF_EMISSION',
                                                          'SUBTRACT_REF_SPECTRUM',
                                                          'THRESHOLD_LOWER',
                                                          'THRESHOLD_UPPER',
                                                          'TILE',
                                                          'TRIM_MINIMUM_OVERLAP',
                                                          'TRIM_PERCENTAGE',
                                                          'TRIM_PERCENTAGE_LOWER',
                                                          'TRIM_PERCENTAGE_UPPER',
                                                          'VELOCITY_BIN_FACTOR' ] ) ;

if ( scalar keys %RECPARS >= 1 ) {
  orac_say( "\nRecipe parameter overrides:", "yellow" );
}

# This variable is used to reform comma-separated lists turned into
# stringified array reference.
my $commasep;

# Put recipe parameters into our uhdr.

if ( defined( $RECPARS{'ITERATIONS'} ) ) {
  $Frm->uhdr( "RECPAR_ITERATIONS", $RECPARS{'ITERATIONS'} );
  orac_say( " Number of iterations is $RECPARS{'ITERATIONS'}.", "yellow" );
}

if ( defined( $RECPARS{'FRACTION_BAD'} ) ) {
  $Frm->uhdr( "RECPAR_FRACTION_BAD", $RECPARS{'FRACTION_BAD'} );
  orac_say( " Setting maximum fraction of bad values allowed in an " .
            "observation or subscan to $RECPARS{'FRACTION_BAD'}.", "yellow" );
}

# Set baseline subtraction parameters.
_SET_BASELINE_RECPARS_

if ( defined( $RECPARS{'CLUMP_METHOD'} ) ) {
  $Frm->uhdr( "RECPAR_CLUMP_METHOD", $RECPARS{'CLUMP_METHOD'} );
  orac_say( " Method for identifying emission clumps is $RECPARS{'CLUMP_METHOD'}.", "yellow" );
}

if ( defined( $RECPARS{'CHUNKSIZE'} ) ) {
  $Frm->uhdr( "RECPAR_CHUNKSIZE", $RECPARS{'CHUNKSIZE'} );
  orac_say( " Maximum chunksize to form group cube is $RECPARS{'CHUNKSIZE'}MB.", "yellow" );
}

if ( defined( $RECPARS{'CREATE_MOMENTS_USING_SNR'} ) ) {
  $Frm->uhdr( "RECPAR_MOMENTS_SNR", $RECPARS{'CREATE_MOMENTS_USING_SNR'} );
  orac_say( " Will create signal-to-noise cube for moments map creation.", "yellow" );
}

if ( defined( $RECPARS{'CUBE_WCS'} ) ) {
  $Frm->uhdr( "RECPAR_SYSTEM", uc( $RECPARS{'CUBE_WCS'} ) );
  orac_say( " Setting cube coordinate system to $RECPARS{'CUBE_WCS'}.", "yellow" );
}

if ( defined( $RECPARS{'FINAL_LOWER_VELOCITY'} ) ) {
  $Frm->uhdr( "RECPAR_FINAL_LOWER_VELOCITY", $RECPARS{'FINAL_LOWER_VELOCITY'} );
  orac_say( " Restricting lower velocity bound of final products to $RECPARS{'FINAL_LOWER_VELOCITY'} km/s.", "yellow" );
}

if ( defined( $RECPARS{'FINAL_UPPER_VELOCITY'} ) ) {
  $Frm->uhdr( "RECPAR_FINAL_UPPER_VELOCITY", $RECPARS{'FINAL_UPPER_VELOCITY'} );
  orac_say( " Restricting upper velocity bound of final products to $RECPARS{'FINAL_UPPER_VELOCITY'} km/s.", "yellow" );
}

if ( defined( $RECPARS{'THRESHOLD_LOWER'} ) ) {
  $Frm->uhdr( "RECPAR_THRESHOLD_LOWER", $RECPARS{'THRESHOLD_LOWER'} );
  orac_say( " Restricting data values to above median less $RECPARS{'THRESHOLD_LOWER'}.", "yellow" );
}

if ( defined( $RECPARS{'THRESHOLD_UPPER'} ) ) {
  $Frm->uhdr( "RECPAR_THRESHOLD_UPPER", $RECPARS{'THRESHOLD_UPPER'} );
  orac_say( " Restricting data values to below the median plus $RECPARS{'THRESHOLD_UPPER'}.", "yellow" );
}

# Whether or not to flatfield and associated parameters.
_SET_FLATFIELD_RECPARS_

# Remove spectra with high-frequency interference?
_SET_HIGHFREQ_INTERFERENCE_RECPARS_

# Set bad-baseline non-linearity parameters.
_SET_BAD_BASELINE_RECPARS_

# Whether or not to despike and associated parameters.
_SET_DESPIKE_RECPARS_

# Whether or not to remove reference emission via two algorithms, and
# their associated parameters.
_SET_REF_EMISSION_RECPARS_

if ( defined( $RECPARS{'LV_IMAGE'} ) ) {
  $Frm->uhdr( "RECPAR_LV_IMAGE", $RECPARS{'LV_IMAGE'} );
  if ( $RECPARS{'LV_IMAGE'} ) {
    orac_say( " Creating LV images.", "yellow" );

    if ( defined( $RECPARS{'LV_AXIS'} ) ) {
      $Frm->uhdr( "RECPAR_LV_AXIS", $RECPARS{'LV_AXIS'} );
      orac_say( "    Collapsing the $RECPARS{'LV_AXIS'} axis.", "yellow" );
    }

    if ( defined( $RECPARS{'LV_ESTIMATOR'} ) ) {
      $Frm->uhdr( "RECPAR_LV_ESTIMATOR", $RECPARS{'LV_ESTIMATOR'} );
      orac_say( "    Using the $RECPARS{'LV_ESTIMATOR'} statistic.", "yellow" );
    }

    if ( defined( $RECPARS{'LV_MASK'} ) ) {
      $Frm->uhdr( "RECPAR_LV_MASK", $RECPARS{'LV_MASK'} );
      orac_say( "    Mask baseline regions before forming LV image.", "yellow" );
    }
  }
}

if ( defined( $RECPARS{'MOMENTS'} ) ) {
  my $moments = $RECPARS{'MOMENTS'};
  if ( ref( $moments ) eq 'ARRAY' ) {
    $moments = join ",", @$moments;
  }
  $Frm->uhdr( "RECPAR_MOMENTS", $moments );
  my $str = " Will create $moments moments map";
  if ( ref( $RECPARS{'MOMENTS'} ) eq 'ARRAY' ) {
    $str .= "s";
  }
  $str .= ".";
  orac_say( $str, "yellow" );
}

if ( defined( $RECPARS{'MOMENTS_LOWER_VELOCITY'} ) ) {
  $Frm->uhdr( "RECPAR_MOMENTS_LOWER_VELOCITY", $RECPARS{'MOMENTS_LOWER_VELOCITY'} );
  orac_say( " Restricting lower velocity bound for moments maps to $RECPARS{'MOMENTS_LOWER_VELOCITY'} km/s.", "yellow" );
}

if ( defined( $RECPARS{'MOMENTS_UPPER_VELOCITY'} ) ) {
  $Frm->uhdr( "RECPAR_MOMENTS_UPPER_VELOCITY", $RECPARS{'MOMENTS_UPPER_VELOCITY'} );
  orac_say( " Restricting upper velocity bound for moments maps to $RECPARS{'MOMENTS_UPPER_VELOCITY'} km/s.", "yellow" );
}

if ( defined( $RECPARS{'FREQUENCY_SMOOTH'} ) ) {
  $Frm->uhdr( "RECPAR_FREQUENCY_SMOOTH", $RECPARS{'FREQUENCY_SMOOTH'} );
  orac_say( " Frequency smoothing for baseline source removal and moment maps set to $RECPARS{'FREQUENCY_SMOOTH'} channels.", "yellow" );
}

if ( defined( $RECPARS{'SPATIAL_SMOOTH'} ) ) {
  $Frm->uhdr( "RECPAR_SPATIAL_SMOOTH", $RECPARS{'SPATIAL_SMOOTH'} );
  orac_say( " Moment-map spatial smoothing set to $RECPARS{'SPATIAL_SMOOTH'} pixels", "yellow" );
}

if ( defined( $RECPARS{'PIXEL_SCALE'} ) ) {
  $Frm->uhdr( "RECPAR_PIXSIZE", $RECPARS{'PIXEL_SCALE'} );
  orac_say( " Setting pixel scale to $RECPARS{'PIXEL_SCALE'} arcseconds per pixel.", "yellow" );
}

if ( defined( $RECPARS{'ALIGN_SIDE_BAND'} ) ) {
  $Frm->uhdr( "RECPAR_ALIGN_SIDE_BAND", $RECPARS{'ALIGN_SIDE_BAND'} );
  my $align = $RECPARS{'ALIGN_SIDE_BAND'} ? 'Enable' : 'Disable';
  orac_say( " $align WCS attribute AlignSideband.", "yellow" );
}

if ( defined( $RECPARS{'VELOCITY_BIN_FACTOR'} ) ) {
  $Frm->uhdr( "RECPAR_VELOCITY_BIN_FACTOR", $RECPARS{'VELOCITY_BIN_FACTOR'} );
  orac_say( " Binning spectral axis in the raw data by a factor of $RECPARS{'VELOCITY_BIN_FACTOR'}.", "yellow" );
}

if ( defined( $RECPARS{'REBIN'} ) ) {
  my $rebin = $RECPARS{'REBIN'};
  if ( ref( $rebin ) eq 'ARRAY' ) {
    $rebin = join ",", @$rebin;
  }
  $Frm->uhdr( "RECPAR_REBIN", $rebin );
  orac_say( " Will rebin final cubes to $rebin km/s resolution.", "yellow" );
}

if ( defined( $RECPARS{'RESTRICT_LOWER_VELOCITY'} ) ) {
  $Frm->uhdr( "RECPAR_RESTRICT_LOWER", $RECPARS{'RESTRICT_LOWER_VELOCITY'} );
  orac_say( " Restricting lower velocity bound to $RECPARS{'RESTRICT_LOWER_VELOCITY'} km/s.", "yellow" );
}

if ( defined( $RECPARS{'RESTRICT_UPPER_VELOCITY'} ) ) {
  $Frm->uhdr( "RECPAR_RESTRICT_UPPER", $RECPARS{'RESTRICT_UPPER_VELOCITY'} );
  orac_say( " Restricting upper velocity bound to $RECPARS{'RESTRICT_UPPER_VELOCITY'} km/s.", "yellow" );
}

if ( defined( $RECPARS{'SPREAD_METHOD'} ) ) {
  $Frm->uhdr( "RECPAR_SPREAD_METHOD", uc( $RECPARS{'SPREAD_METHOD'} ) );
  orac_say( " Setting MAKECUBE spread method to $RECPARS{'SPREAD_METHOD'}.", "yellow" );
}

if ( defined( $RECPARS{'SPREAD_WIDTH'} ) ) {
  $Frm->uhdr( "RECPAR_PARAM1", $RECPARS{'SPREAD_WIDTH'} );
  orac_say( " Setting MAKECUBE spread width to $RECPARS{'SPREAD_WIDTH'} arcseconds.", "yellow" );
}

if ( defined( $RECPARS{'SPREAD_FWHM_OR_ZERO'} ) ) {
  $Frm->uhdr( "RECPAR_PARAM2", $RECPARS{'SPREAD_FWHM_OR_ZERO'} );
  orac_say( " Setting MAKECUBE spread FWHM or zero to $RECPARS{'SPREAD_FWHM_OR_ZERO'} arcseconds.", "yellow" );
}

if ( defined( $RECPARS{'REFERENCE_PPV'} ) ) {
  $Frm->uhdr( "RECPAR_REFERENCE_PPV", $RECPARS{'REFERENCE_PPV'} );
  orac_say( " MAKECUBE aims to use $RECPARS{'REFERENCE_PPV'} to define the grid for the group PPV cube.", "yellow" );
}

if ( defined( $RECPARS{'TILE'} ) ) {
  $Frm->uhdr( "RECPAR_TILE", $RECPARS{'TILE'} );
  if ( $RECPARS{'TILE'} ) {
    orac_say( " Disabling tiling in MAKECUBE.", "yellow" );
  } else {
    if ( defined( $RECPARS{'CUBE_MAXSIZE'} ) ) {
      $Frm->uhdr( "RECPAR_CUBE_MAXSIZE", $RECPARS{'CUBE_MAXSIZE'} );
      orac_say( " Maximum tile size is $RECPARS{'CUBE_MAXSIZE'}MB.", "yellow" );
    }
  }
}


if ( defined( $RECPARS{'TRIM_MINIMUM_OVERLAP'} ) ) {
  $Frm->uhdr( "RECPAR_TRIM_MINIMUM_OVERLAP", uc( $RECPARS{'TRIM_MINIMUM_OVERLAP'} ) );
  orac_say( " Setting minimum overlap trimming for hybrid spectra to $RECPARS{'TRIM_MINIMUM_OVERLAP'} channels.", "yellow" );
}

my $lower_trim = 0;
if ( defined( $RECPARS{'TRIM_PERCENTAGE_LOWER'} ) ) {
  $Frm->uhdr( "RECPAR_TRIM_PERCENTAGE_LOWER", uc( $RECPARS{'TRIM_PERCENTAGE_LOWER'} ) );
  orac_say( " Setting lower spectral trimming to $RECPARS{'TRIM_PERCENTAGE_LOWER'} percent.", "yellow" );
  $lower_trim = 1;
}

my $upper_trim = 0;
if ( defined( $RECPARS{'TRIM_PERCENTAGE_UPPER'} ) ) {
  $Frm->uhdr( "RECPAR_TRIM_PERCENTAGE_UPPER", uc( $RECPARS{'TRIM_PERCENTAGE_UPPER'} ) );
  orac_say( " Setting upper spectral trimming to $RECPARS{'TRIM_PERCENTAGE_UPPER'} percent.", "yellow" );
  $upper_trim = 1;
}

if ( !( $lower_trim || $upper_trim ) ) {
  if ( defined( $RECPARS{'TRIM_PERCENTAGE'} ) ) {
    $Frm->uhdr( "RECPAR_TRIM_PERCENTAGE", uc( $RECPARS{'TRIM_PERCENTAGE'} ) );
    orac_say( " Setting spectral trimming to $RECPARS{'TRIM_PERCENTAGE'} percent.", "yellow" );
  }
}

if ( scalar keys %RECPARS >= 1 ) {
  orac_say "";
}
<|MERGE_RESOLUTION|>--- conflicted
+++ resolved
@@ -45,11 +45,7 @@
 
 =head1 COPYRIGHT
 
-<<<<<<< HEAD
 Copyright (C) 2009, 2012-16, 2018-2024 Science and Technology Facilities Council.
-=======
-Copyright (C) 2009, 2012-16, 2018-2023 Science and Technology Facilities Council.
->>>>>>> 1740e77b
 All Rights Reserved.
 
 =head1 LICENCE
