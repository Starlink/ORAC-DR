# -*-cperl-*-

=head1 NAME

_ITERATIVE_GROUP_PRODUCTION_ - Iteratively create group co-adds for
heterodyne data.

=head1 DESCRIPTION

This primitive creates a group co-added cube from all members of the
current group. It then baselines the cube and creates moments maps.

In the process of baselining the group cube, this primitive also
creates a baseline mask file, masking out emission. It then runs this
mask through UNMAKECUBE to create time-series masks. These masks are
applied to the original time-series data, which are then
baselined. The baselined time-series data are then run through
MAKECUBE to create individual baselined cubes for each
observation. Moments maps are then made from these cubes.

There are a number of ways to define the baseline regions:
  - as a percentage of the spectrum width at either end of the spectrum
  (see EDGES);
  - as a set of velocity ranges expected or known to be free of emission
  lines (see BASELINE_REGIONS); or if both of these arguments or their
  corresponding recipe parameters are undefined,
  - use the whole spectrum smoothing spectrally and spatially (see
  FREQUENCY_SMOOTH and SPATIAL_SMOOTH) with feature detection to mask
  lines.  This can also be selected if BASELINE_REGIONS is defined for
  other purposes, such as the rejection of bad spectra. by setting
  the BASELINE_METHOD recipe parameter to 'auto'.
The first two are suitable for broadline emission.  The second is
desirable in the presence of many lines.  The third is the most common
for a single narrow line.

=head1 ARGUMENTS

=over 4

=item BASELINE_REGIONS = STRING (Given)

A comma-separated list of floating-point velocity ranges each in the
format v1:v2, from where the baseline should be estimated.  It is
countermanded should EDGES be defined and non-negative.  This argument
can be overridden by the RECPAR_BASELINE_REGIONS uhdr via the recipe
parameter system.  [undef]

=item EDGES = REAL (Given)

Percentage of the full range to fit on either edge of the spectrum for
baselining purposes. If set to a non-positive value and
BASELINE_REGIONS is undefined, then the baseline is obtained after
smoothing and automatic emission detection.  This argument can be
overridden by the RECPAR_BASELINE_EDGES uhdr via the recipe parameter
system.  If assigned a negative value, BASELINE_REGIONS, if it is
defined, will be used instead to specify where to determine the
baseline.  [undef]

=item FLATFIELD = LOGICAL (Given)

Whether or not to flat-field the baselined time-series data. This
argument can be overridden by the RECPAR_FLATFIELD uhdr via the recipe
parameter system. [0]

=item FLAT_METHOD = STRING (Given)

When flat-fielding is required (cf. FLATFIELD argument) this selects
the method used to derive the relative gains of the receptors.  The
allowed selection comprises 'ratio' which finds the histogram peaks of
the ratio of voxel values; and 'sum' which finds the integrated flux.
The final option is 'index', which searches a calibration index of
nightly flat-field ratios, and applies it if one is found.  This
argument can be overridden by the RECPAR_FLAT_METHOD uhdr via the
recipe parameter system.  ['sum']

=item FREQUENCY_SMOOTH = INTEGER (Given)

The number of channels to smooth in the frequency axis when smoothing
to determine baselines. This number should be small (~10) for
narrow-line observations and large (~25) for broad-line
observations.  This argument can be overridden by the
RECPAR_FREQUENCY_SMOOTH uhdr via the recipe parameter system.  [25]

=item ITERATIONS = INTEGER (Given)

The number of iterations to perform.  This argument can be
overridden by the RECPAR_ITERATIONS uhdr via the recipe parameter
system.  [1]

=item JSATILE = LOGICAL (Given)

If true JSA tiles will be created. [0]

=item LOWER_VELOCITY = REAL (Given)

The requested lower velocity, in km/s to be applied to products
created after the final iteration.  This argument can be overridden by
the RECPAR_FINAL_LOWER_VELOCITY uhdr via the recipe parameter system.  [undef]

=item MOMENTS = STRING (Given)

The moment maps to create. These are any of the values allowed for the
ESTIMATOR parameter to the COLLAPSE method, but in reality this should
probably be 'integ', 'iwc', and/or 'itd'. Any number of moments can be
given in a comma-separated string.  A value of 'none' prevents creation
of any moment maps.  This argument can be overridden by the RECPAR_MOMENTS
uhdr via the recipe parameter system.  ['integ']

=item METHOD = STRING (given)

Method to use to find emission in the data: 'clumpfind', 'fellwalker',
or 'thresh'.  This argument can be overridden by the RECPAR_CLUMP_METHOD
uhdr via the recipe parameter system.  ['clumpfind']

=item ORDER = INTEGER (Given)

The polynomial order that will be used when estimating baselines.
This argument can be overridden by the RECPAR_BASELINE_ORDER uhdr
via the recipe parameter system.  [1]

=item PARAM1 = REAL (Given)

The first parameter required by the spreading method. This parameter
is required by all methods, and specifies how many arcseconds on
either side of the output position are to receive contributions from
the input pixel. A value of zero indicates that a suitable number
should be calculated automatically.  This argument can be overridden
by the RECPAR_SPREAD_WIDTH uhdr via the recipe parameter system.  [0]

=item PARAM2 = REAL (Given)

The second parameter required by the spreading method, but only for
SombCos, Gauss, SincSinc, SincCos, and SincGauss schemes. For the
SombCos, SincSinc, and SincCos schemes, it specifies the number of
arcseconds at which the envelope of the function goes to zero. The
minimum value corresponds to 1.0 pixels, and the run-time default
value is equivalent to 2.0 pixels.  For the Gauss and SincGauss
scheme, it specifies the full-width at half-maximum (FWHM) of the
Gaussian envelope.  The minimum value is 0.1, and the run-time default
is 1.0.  This argument can be overridden by the
RECPAR_SPREAD_FWHM_OR_ZERO uhdr via the recipe parameter system.  []

=item PER_LINE = LOGICAL (Given)

Whether or not to create a moments map for each detected line. [0]

=item PIXSIZE = REAL (Given)

The output pixel scale. If not defined, this value is automatically
determined from the data.  This argument can be overridden by the
RECPAR_PIXSIZE uhdr via the recipe parameter system.  []

=item QA = LOGICAL (Given)

Whether or not to perform quality assurance tests on output files. [1]

=item REBIN = STRING (Given)

A comma-separated list of requested rebinning resolutions, in km/s. A
rebinned cube will be created for each requested resolution. Only the
group cube will be rebinned. This argument can be overridden by the
RECPAR_REBIN uhdr via the recipe parameter system. []

=item RMS_THRESHOLD = REAL (Given)

The RMS threshold above which emission will be considered to be a
clump. A separate threshold can be specified for each moments map
requested. The last specified number will be applied to any further
moments requested. Typically 'integ' can tolerate a rms of 3-sigma,
but the higher order moments need a higher threshold. Comma-separated
string in the same order as the requested MOMENTS. [3.0,4.0]

=item SPATIAL_SMOOTH = INTEGER (Given)

The number of pixels to smooth in both spatial axes when smoothing to
determine baselines.   This argument can be overridden by the
RECPAR_SPATIAL_SMOOTH uhdr via the recipe parameter system.  [3]

=item SPREAD = STRING (Given)

The method to use when spreading each input pixel value out between a
group of neighbouring output pixels when using MAKECUBE to generate a
cube. This argument can be overridden by the RECPAR_SPREAD_METHOD uhdr
via the recipe parameter system.  ['nearest']

=item STANDING_WAVE = BOOLEAN (Given)

If true, remove standing waves.  [0]

=item SYSTEM = STRING (Given)

The celestial coordinate system for the output cube. Can be any one of
ICRS, GAPPT, FK5, FK4, FK4-NO-E, AZEL, GALACTIC, or ECLIPTIC. A
special value of TRACKING can also be given, in which case the system
used will be that used as the tracking system during the
observation.

If this argument is not defined, then the system is determined from
the data and is typically set to 'tracking'. The only case where this
does not apply is if the observation is a scan and the scanning was
done in AZ/EL, in which case the system will be set to 'AZEL'.

This argument can be overridden by the RECPAR_SYSTEM uhdr via the
recipe parameter system. [undef]

=item TILE = LOGICAL (Given)

Whether or not to break the spectral cubes into tiles.  [1]

=item TILEBORDER = INTEGER (Given)

The size of the border to be added to tiles. This is used when
smoothing the cube in spatial extend in later processing so as to not
add edge effects when merging tiles together. [0]

=item UPPER_VELOCITY = REAL (Given)

The requested upper velocity, in km/s to be applied to products
created after the final iteration.  This argument can be overridden by
the RECPAR_FINAL_UPPER_VELOCITY uhdr via the recipe parameter system.  [undef]

=back

=head1 NOTES

=over 4

=item *

This primitive is suitable for ACSIS data.

=item *

Noise statistics are evaluated and logged for the final cubes.  For the
group cubes these include calculating the median Tsys when MAKECUBE has
failed to do it, and to find a mean RMS noise.

=item *

If processing with a line-forest recipe, as determined by the
LINEFOREST_BASELINE recipe parameter being set true, the primitive
validates the presence of a line forest.  If the spectra have but a
few lines that don't occupy most of the spectrum, a warning issued
that that either the recipe is incorrect or that LINEFOREST_BASELINE
should be set to false.

The purpose is to discourage the aggressive filtering formulation that
is needed for line-forest spectra to be applied to regular spectra.
It is inappropriate because, unlike a line forest, the vast majority
of the channels are baseline, not emission. Without a switch of recipe
or LINEFOREST_BASELINE, the baselines are excessively masked leading
to biased or even nonsense baseline fits.

Details of the validation tests may be found
L<_IS_OBSERVATION_A_LINEFOREST_|_IS_OBSERVATION_A_LINEFOREST_>.

=back

=head1 OUTPUT DATA

=over 4

=back

=head1 TASKS

See _CALCULATE_MEDIAN_TSYS_, _CREATE_CUBE_FRAME_, _CREATE_CUBE_GROUP_,
_CREATE_MOMENTS_MAPS_THROUGH_SMOOTHING_, _CREATE_LV_IMAGE_,
_CREATE_NOISE_MAP_, _CREATE_TIMESERIES_STANDING_WAVE_, _FIND_MEAN_RMS_,
_IS_OBSERVATION_A_LINEFOREST_, _MAKE_EMISSION_MASK_,
_NORMALIZE_RECEPTOR_RESPONSIVITY_, _REBIN_VELOCITY_SCALE_, _REMOVE_BASELINE_,
_REMOVE_BASELINE_MASKED_TIMESERIES_, _REMOVE_BASELINE_THROUGH_SMOOTHING_,
_REMOVE_FLAT_FIELD_, _REMOVE_FLAT_FIELD_INDEX_, _REMOVE_FLAT_FIELD_ITERATE_,
_RECREATE_MASKED_TIMESERIES_, _REMOVE_STANDING_WAVE_, _RESTRICT_VELOCITY_RANGE_,
_SUBTRACT_REFERENCE_EMISSION_, _SUBTRACT_REFERENCE_SPECTRUM_,
_TAG_AS_REDUCED_PRODUCT_, _VALIDATE_INTEG_MASK_,
_WARN_IF_INVALID_LINEFOREST_SELECTION_, and primitives therein.

=head1 REQUIRED PERL MODULES

None.

=head1 AUTHORS

Brad Cavanagh E<lt>b.cavanagh@jach.hawaii.eduE<gt>,
Malcolm J. Currie E<lt>mjc@star.rl.ac.ukE<gt>

=head1 COPYRIGHT

Copyright (C) 2008, 2011-2016, 2018-2024 Science and Technology
Facilities Council.  All Rights Reserved.

=head1 LICENCE

This program is free software; you can redistribute it and/or
modify it under the terms of the GNU General Public License as
published by the Free Software Foundation; either Version 3 of
the License, or (at your option) any later version.

This program is distributed in the hope that it will be
useful, but WITHOUT ANY WARRANTY; without even the implied
warranty of MERCHANTABILITY or FITNESS FOR A PARTICULAR
PURPOSE. See the GNU General Public License for more details.

You should have received a copy of the GNU General Public
License along with this program; if not, write to the Free
Software Foundation, Inc., 59 Temple Place, Suite 330, Boston,
MA 02111-1307, USA.

=cut

# Obtain arguments and recipe-parameter overrides.
# ================================================

# Many arguments get passed to later primitives.
my $b_regions = get_prim_arg( $_PRIM_ARGS_, "BASELINE_REGIONS", undef );
my $edges = get_prim_arg( $_PRIM_ARGS_, "EDGES", undef );
my $flatfield = get_prim_arg( $_PRIM_ARGS_, "FLATFIELD", 0 );
my $flatmethod = get_prim_arg( $_PRIM_ARGS_, "FLAT_METHOD", 'sum' );
my $freqsmooth = get_prim_arg( $_PRIM_ARGS_, "FREQUENCY_SMOOTH", 25 );
my $iterations = get_prim_arg( $_PRIM_ARGS_, "ITERATIONS", 1 );
my $jsatile = get_prim_arg( $_PRIM_ARGS_, "JSATILE", 0 );
my $lower_vel = get_prim_arg( $_PRIM_ARGS_, "LOWER_VELOCITY", undef );
my $method =  get_prim_arg( $_PRIM_ARGS_, "METHOD", 'clumpfind' );
my $moments = get_prim_arg( $_PRIM_ARGS_, "MOMENTS", 'integ' );
my $rms_levels =  get_prim_arg( $_PRIM_ARGS_, "RMS_THRESHOLD", '3.0,4.0' );
my $order = get_prim_arg( $_PRIM_ARGS_, "ORDER", 1 );
my $per_line = get_prim_arg( $_PRIM_ARGS_, "PER_LINE", 0 );
my $pixsize = get_prim_arg( $_PRIM_ARGS_, "PIXSIZE", undef );
my $qa = get_prim_arg( $_PRIM_ARGS_, "QA", 1 );
my $rebin = get_prim_arg( $_PRIM_ARGS_, "REBIN", undef );
my $sp_param1 = get_prim_arg( $_PRIM_ARGS_, "PARAM1", 0 );
my $sp_param2 = get_prim_arg( $_PRIM_ARGS_, "PARAM2", undef );
my $spatsmooth = get_prim_arg( $_PRIM_ARGS_, "SPATIAL_SMOOTH", 3 );
my $spread = get_prim_arg( $_PRIM_ARGS_, "SPREAD", 'nearest' );
my $standing = get_prim_arg( $_PRIM_ARGS_, "STANDING_WAVE", 0 );
my $system = get_prim_arg( $_PRIM_ARGS_, "SYSTEM", undef );
my $tile = get_prim_arg( $_PRIM_ARGS_, "TILE", 1 );
my $tileborder = get_prim_arg( $_PRIM_ARGS_, "TILEBORDER", 0 );
my $upper_vel = get_prim_arg( $_PRIM_ARGS_, "UPPER_VELOCITY", undef );

# Handle recipe parameter overrides.
$b_regions = ( defined( $Frm->uhdr( "RECPAR_BASELINE_REGIONS" ) ) ?
             $Frm->uhdr( "RECPAR_BASELINE_REGIONS" )              :
             $b_regions );
my @regions;
if ( ref( $b_regions ) eq 'ARRAY' ) { @regions = @{ $b_regions } }

$edges = ( defined( $Frm->uhdr( "RECPAR_BASELINE_EDGES" ) ) ?
         $Frm->uhdr( "RECPAR_BASELINE_EDGES" )              :
         $edges );
$flatfield = ( defined( $Frm->uhdr( "RECPAR_FLATFIELD" ) ) ?
             $Frm->uhdr( "RECPAR_FLATFIELD" )              :
             $flatfield );
$flatmethod = ( defined( $Frm->uhdr( "RECPAR_FLAT_METHOD" ) ) ?
              $Frm->uhdr( "RECPAR_FLAT_METHOD" )              :
              $flatmethod );
$freqsmooth = ( defined( $Frm->uhdr( "RECPAR_FREQUENCY_SMOOTH" ) ) ?
              $Frm->uhdr( "RECPAR_FREQUENCY_SMOOTH" )              :
              $freqsmooth );
$lower_vel = ( defined( $Frm->uhdr( "RECPAR_FINAL_LOWER_VELOCITY" ) ) ?
             $Frm->uhdr( "RECPAR_FINAL_LOWER_VELOCITY" )              :
             $lower_vel );
$moments = ( defined( $Frm->uhdr( "RECPAR_MOMENTS" ) ) ?
           $Frm->uhdr( "RECPAR_MOMENTS" )              :
           $moments );
$iterations = ( defined( $Frm->uhdr( "RECPAR_ITERATIONS" ) ) ?
              $Frm->uhdr( "RECPAR_ITERATIONS" )              :
              $iterations );
$order = ( defined( $Frm->uhdr( "RECPAR_BASELINE_ORDER" ) ) ?
         $Frm->uhdr( "RECPAR_BASELINE_ORDER" )              :
         $order );
$pixsize = ( defined( $Frm->uhdr( "RECPAR_PIXSIZE" ) ) ?
           $Frm->uhdr( "RECPAR_PIXSIZE" )              :
           $pixsize );
$rebin = ( defined( $Frm->uhdr( "RECPAR_REBIN" ) ) ?
         $Frm->uhdr( "RECPAR_REBIN" )              :
         $rebin );
$standing = ( defined( $Frm->uhdr( "RECPAR_STANDING_WAVE" ) ) ?
            $Frm->uhdr( "RECPAR_STANDING_WAVE" )              :
            $standing );
my $standing_mask = ( defined( $Frm->uhdr( "RECPAR_STANDING_WAVE_EMISSION_MASK" ) ) ?
                     $Frm->uhdr( "RECPAR_STANDING_WAVE_EMISSION_MASK" )              :
                     undef );
my $standing_thr = ( defined( $Frm->uhdr( "RECPAR_STANDING_WAVE_EMISSION_THRESHOLD" ) ) ?
                   $Frm->uhdr( "RECPAR_STANDING_WAVE_EMISSION_THRESHOLD" )              :
                   0.001 );
my $standing_spatial_mask = defined( $standing_mask ) && $standing;

# The PARAM1 and PARAM2 recipe parameters are historical internal names
# and match the argument names used by this primitive and others that
# this primitive invokes directly or indirectly.  Users should supply the
# more-descriptive SPREAD_WIDTH and/or SPREAD_FWHM_OR_ZERO, which are
# translated to the historical internal-header names by recipe steering
# primitives.
$sp_param1 = ( defined( $Frm->uhdr( "RECPAR_PARAM1" ) ) ?
             $Frm->uhdr( "RECPAR_PARAM1" )              :
             $sp_param1 );
$sp_param2 = ( defined( $Frm->uhdr( "RECPAR_PARAM2" ) ) ?
             $Frm->uhdr( "RECPAR_PARAM2" )              :
             $sp_param2 );

$spatsmooth = ( defined( $Frm->uhdr( "RECPAR_SPATIAL_SMOOTH" ) ) ?
              $Frm->uhdr( "RECPAR_SPATIAL_SMOOTH" )              :
              $spatsmooth );
$spread = ( defined( $Frm->uhdr( "RECPAR_SPREAD_METHOD" ) ) ?
          $Frm->uhdr( "RECPAR_SPREAD_METHOD" )              :
          $spread );
$system = ( defined( $Frm->uhdr( "RECPAR_SYSTEM" ) ) ?
          $Frm->uhdr( "RECPAR_SYSTEM" )              :
          $system );
$tile = ( defined( $Frm->uhdr( "RECPAR_TILE" ) ) ?
          $Frm->uhdr( "RECPAR_TILE" )            :
          $tile );
$upper_vel = ( defined( $Frm->uhdr( "RECPAR_FINAL_UPPER_VELOCITY" ) ) ?
             $Frm->uhdr( "RECPAR_FINAL_UPPER_VELOCITY" )              :
             $upper_vel );

# Validate values that may have been supplied by recipe parameter.
# ================================================================

$spatsmooth = max( int( $spatsmooth ), 0 );
$freqsmooth = max( int( $freqsmooth ), 0 );

# Validate baseline-region syntax, but only when it is to be used.
my $user_region = 0;
my $base_auto = defined( $Frm->uhdr( "RECPAR_BASELINE_METHOD" ) ) &&
                $Frm->uhdr( "RECPAR_BASELINE_METHOD" ) eq 'auto';

my ( @b_lower, @b_upper );
if ( defined( $b_regions ) && ! $base_auto ) {

   foreach ( @regions ) {
      if ( /^[+-]?(\d+\.\d+|\d+\.|\.\d+|\d+)([eE][+-]?\d+)?:[+-]?(\d+\.\d+|\d+\.|\.\d+|\d+)([eE][+-]?\d+)?$/ ) {
         my ( $lowvel, $uppvel ) = split( ":", $_ );
         $user_region = 1;
         push @b_lower, $lowvel;
         push @b_upper, $uppvel;
      } else {
         $user_region = 0;
         last;
      }
   }

   if ( ! $user_region ) {
      orac_err "Supplied baseline extents have invalid format\n" .
               "Syntax is <lower1>:<upper1>,<lower2>:<upper2>,...\n";
   }
}

# Only process if we're on the last member of a group.
# =====================================================

if ( $Grp->lastallmembers( $Frm ) ) {
   my $copyGrp = $Grp;
   my @members = $Grp->members;
   my ( $good, $bad ) = $Grp->check_membership;

   my $frame_legacy = defined( $Frm->uhdr( "LEGACY" ) ) ? $Frm->uhdr( "LEGACY" ): 0;
   my $group_legacy = defined( $Grp->uhdr( "LEGACY" ) ) ? $Grp->uhdr( "LEGACY" ): 0;
   my $legacy = $frame_legacy || $ group_legacy;

   my $makegroup;
   if ( ! @$good ) {
      orac_warn "No good members in current group. Cannot do group processing.\n";

      # Write the QA information for each member.
      foreach my $Obj ( @members ) {
         _QA_WRITE_REPORT_ OBJ=$Obj
         _WRITE_NOISESTATS_LOG_ OBJ=$Obj
      }
      $makegroup = 0;

      # Create a new group where all the frames are deemed to be good.
      # ==============================================================
      #
      # This particularly includes ones that have failed QA, so that the
      # observation products are created.
      $Grp = new $Grp;
      $Grp->name( $copyGrp->name );
      $Grp->file( $copyGrp->file );
      %{$Grp->hdr} = %{$copyGrp->hdr};
      %{$Grp->uhdr} = %{$copyGrp->uhdr};

      foreach my $Obj ( $copyGrp->allmembers ) {

         # Make a deep copy of the Frame.  The files method copies the
         # hdr for raw data, but not the uhdr.
         my @files = $Obj->files;
         my $tempFrm = $Frm->new( \@files );
         %{$tempFrm->uhdr} = %{$Obj->uhdr};

         # Store all Frames as good.
         $tempFrm->isgood( 1 );
         $Grp->push( $tempFrm );

         # Ensure current Frame matches the final Frame in the new group
         # so that subsequent # $Grp->lastallmembers checks compare like
         # with like.
         $Frm = $tempFrm;
      }

   } else {

      # We need to write QA info for each member that didn't end up in
      # the group (i.e. that failed QA)
      foreach my $badObj ( @$bad ) {
         _QA_WRITE_REPORT_ OBJ=$badObj
         _WRITE_NOISESTATS_LOG_ OBJ=$badObj
      }

      # Write a heading to structure the commentary.
      orac_say "\n\nBeginning iterative group production.";
      my $underline = "-" x 51;
      orac_say "$underline\n";
      $makegroup = 1;
   }

   # Summit versions of recipes may wish to omit slower parts of the
   # processing.
   my $summit = defined( $Frm->uhdr( "SUMMIT" ) ) ? $Frm->uhdr( "SUMMIT" ) : 0;

   # Merge AST Regions for scans only.
   if ( lc( $Frm->uhdr( "ORAC_SAMPLE_MODE" ) ) eq 'scan' ) {
      _MERGE_AST_REGIONS_
   }

   # Iterative baseline removal begins here.
   # =======================================
   my $iter = 1;
   while ( $iter <= $iterations ) {

      orac_say "Iteration $iter of $iterations.\n";
      my $final_iteration = ( $iter == $iterations );

      _CREATE_CUBE_GROUP_ SPREAD=$spread PARAM1=$sp_param1 PARAM2=$sp_param2 TILEBORDER=$tileborder PIXSIZE=$pixsize SYSTEM=$system TILE=$tile

      # Issue warning if the observer chose an inappropriate lineforest recipe.
      _WARN_IF_INVALID_LINEFOREST_SELECTION_

      # Remove the baseline signature from a variety of methods.
      # --------------------------------------------------------

      if ( defined( $edges ) && $edges > 0 ) {
         _REMOVE_BASELINE_ EDGES=$edges ORDER=$order GROUP=1 TAG=1
      } elsif ( $user_region ) {
         _REMOVE_BASELINE_ LOWER=\@b_lower UPPER=\@b_upper ORDER=$order GROUP=1 TAG=1
      } else {
         _REMOVE_BASELINE_THROUGH_SMOOTHING_ FREQUENCY_SMOOTH=$freqsmooth SPATIAL_SMOOTH=$spatsmooth ORDER=$order GROUP=1 TAG=1
      }

      # Make mask for standard-wave subtraction.
      # ----------------------------------------

      # Create a preliminary mask of the emission from the integ image
      # to be used later as a first pass at removing the standing waves.
      my $integ_mask;
      if ( $standing_spatial_mask ) {
         _MAKE_EMISSION_MASK_ METHOD=$method THRESHOLD=$standing_thr RMS_THRESHOLD=$rms_levels FREQUENCY_SMOOTH=$freqsmooth SPATIAL_SMOOTH=$spatsmooth PER_LINE=$per_line
         $integ_mask = $_MAKE_EMISSION_MASK_{MASK};
         _VALIDATE_INTEG_MASK_ MASK=$integ_mask
      }

      # The Group moment and noise maps, and restricted-velocity cubes need
      # only be made on the final iteration.
      if ( $final_iteration ) {

         if ( lc( $moments ) ne "none" ) {
            _CREATE_MOMENTS_MAPS_THROUGH_SMOOTHING_ GROUP=1 MOMENTS=$moments METHOD=$method RMS_THRESHOLD=$rms_levels FREQUENCY_SMOOTH=$freqsmooth SPATIAL_SMOOTH=$spatsmooth ORDER=$order TAG=integ PER_LINE=$per_line
         }

         if ( $legacy ) {
            _CREATE_NOISE_MAP_ GROUP=1 QA=$qa SURVEY=LEGACY
         } else {
            _CREATE_NOISE_MAP_ GROUP=1 QA=$qa
         }

         if ( defined( $rebin ) ) {
            foreach my $res ( split ",", $rebin ) {
               _REBIN_VELOCITY_SCALE_ GROUP=1 PIXELSCALE=$res
            }
         }
      }

      # Regenerate the post-QA observation timeseries cubes, but with
      # emission masked.
      _RECREATE_MASKED_OBS_FILES_ INTERP=$spread PARAM1=$sp_param1 PARAM2=$sp_param2 PIXSIZE=$pixsize TILEBORDER=$tileborder TILE=$tile

      # Subtract the baselines from the emission-masked timeseries.
      _REMOVE_BASELINE_MASKED_TIMESERIES_

      # Attempt removal of reference signal.
      # ------------------------------------
      # Attempt to remove reference-spectrum absorption lines automatically at
      # each reference position and optionally for each receptor.
      my $mask_only = $iter > 1;
      _SUBTRACT_REFERENCE_EMISSION_ ONLY_SOURCE_MASK=$mask_only ITERATION=$iter

      # If the automated method fails, the extents of reference
      # lines (usually determined after automated removal has not
      # removed fully the reference lines) can be supplied, and these
      # lines interpolated across.  This permits a better estimate of
      # the residual reference spectrum, which is then subtracted from
      # the time-series cubes.  There is an option to do this removal
      # by receptor.
      _SUBTRACT_REFERENCE_SPECTRUM_

      # Flatfielding
      # ------------

      if ( $flatfield ) {
         if ( lc( $flatmethod ) eq 'ratio' ) {
            _NORMALIZE_RECEPTOR_RESPONSIVITY_ GROUP=2
         } elsif ( lc( $flatmethod ) eq 'itersum' ||  lc( $flatmethod ) eq 'sum' ) {
            _REMOVE_FLAT_FIELD_ITERATE_ GROUP=2 METHOD=$flatmethod
         } elsif ( lc( $flatmethod ) eq 'index' ) {
            _REMOVE_FLAT_FIELD_INDEX_ GROUP=2
         } else {
            _REMOVE_FLAT_FIELD_ GROUP=2
         }
      }

      _SET_TAG_ TAG=TIMESERIES_MASKED_BASELINED GROUP=2

<<<<<<< HEAD
      # Create the observation products for the next iteration.
      # -------------------------------------------------------
      #
      # This will only produce legacy tiles on the final iteration irrespective of
      # the value of $jsatile.
      my $do_tiling = ( $iter == $iterations ) & $jsatile;
=======
      # Create the observation products for the next iteration.  This will only produce legacy tiles
      # on the final iteration irrespective of the value of $jsatile.
      my $do_tiling = ( $iter == $iterations ) && $jsatile;
>>>>>>> 1740e77b
      my $underline = "-" x 41;
      orac_say "Iterations completed.\n\nCreating final Frame products.\n$underline\n" if $do_tiling;

      my ( @swc, @swci, @tsref );

      foreach my $Frm ( $Grp->members ) {

         # Some code looks to see if JSA_TILES is defined rather than being true.
         $Frm->uhdr( "JSA_TILES", 1 ) if $do_tiling;

         if ( $standing ) {
            foreach my $i ( 1..$Frm->nfiles ) {
               push @tsref, $Frm->file( $i );
            }
         }

         # Generate the observation cube.
         _CREATE_CUBE_FRAME_ SPREAD=$spread PARAM1=$sp_param1 PARAM2=$sp_param2 TILEBORDER=$tileborder SUFFIX=_gcube PRODUCT=group_derived_cube PIXSIZE=$pixsize SYSTEM=$system TILE=$tile JSATILE=$do_tiling CHUNK=1
      }

      # Standing-wave subtraction
      # -------------------------
      if ( $standing ) {
         $Grp->uhdr( "REFERENCE_TIMESERIES", \@tsref );

         if ( undef( $integ_mask ) ) {
            _REMOVE_STANDING_WAVE_ SPREAD=$spread PARAM1=$sp_param1 PARAM2=$sp_param2 TILEBORDER=$tileborder PIXSIZE=$pixsize SYSTEM=$system TILE=$tile JSATILE=$do_tiling
         } else {
            _REMOVE_STANDING_WAVE_ INTEG_MASK=$integ_mask SPREAD=$spread PARAM1=$sp_param1 PARAM2=$sp_param2 TILEBORDER=$tileborder PIXSIZE=$pixsize SYSTEM=$system TILE=$tile JSATILE=$do_tiling
         }


         @swci = @{ $Grp->uhdr( "STANDING_WAVE_CORRECTED" ) };
         orac_print "Standing-wave corrected files: " . join( ",", @swci ) . "\n";
      }

      foreach my $Frm ( $Grp->members ) {

         # Miscellaneous
         # -------------

         # Want trimmed velocity range for final product?
         if ( defined( $lower_vel ) || defined( $upper_vel ) ) {
            _RESTRICT_VELOCITY_RANGE_ GROUP=0 AXIS=3 LOWER=$lower_vel UPPER=$upper_vel
         }

         # Tag the observation cube.
         _TAG_AS_REDUCED_PRODUCT_ UPDATE=1 GROUP=0 FLAG_QUAL_BAD=1

         # If the object is a flux standard, calculate and report the peak and
         # integrated intensity.
         _CALCULATE_STANDARD_ QUIET=1
         orac_print "\n";
      }
      my $islast = $Grp->lastmember( $Frm );

      # Create the moments for each Frame in the group.
      if ( lc( $moments ) ne "none" ) {
         _CREATE_MOMENTS_MAPS_THROUGH_SMOOTHING_ GROUP=2 MOMENTS=$moments METHOD=$method RMS_THRESHOLD=$rms_levels FREQUENCY_SMOOTH=$freqsmooth SPATIAL_SMOOTH=$spatsmooth ORDER=$order TAG=integ PER_LINE=$per_line
      }

      # Generate the noise maps, again for each group member.
      my $writeqa = $final_iteration;
      if ( $legacy ) {
         _CREATE_NOISE_MAP_ GROUP=2 QA=$qa STOREQA=$writeqa SURVEY=LEGACY
      } else {
         _CREATE_NOISE_MAP_ GROUP=2 QA=$qa STOREQA=$writeqa
      }

      # Compute and log some noise statistics for the individual Frames'
      # "reduced" products, once the iterative phase is over.
      if ( $final_iteration ) {

         # Obtain the mean RMS and median Tsys of the Frame members.
         _FIND_MEAN_RMS_ GROUP=2
         if ( ! defined( $Frm ->hdr( "MEDTSYS" ) ) && ! $summit ) {
             _CALCULATE_MEDIAN_TSYS_ GROUP=2
         }

         # Log the noise statistics for the reduced Frame files.  Ensure
         # that newly added headers like EXP_TIME are known to ORAC-DR
         # methods.
         foreach my $reducedObj( $Grp->members ) {
           $reducedObj->readhdr();
            _WRITE_NOISESTATS_LOG_ OBJ=$reducedObj
         }
      }

      if ( $standing_spatial_mask ) {
         $Grp->uhdr( "STANDING_WAVE_CORRECTED", \@swci );
         $Grp->uhdr( "REFERENCE_TIMESERIES", \@tsref );
         orac_print "Standing-wave  ts files: " . join( ",", @tsref ) . "\n";

         # Convert the PPVs with standing waves subtracted back
         # into time series to be used to make the final group
         # products in the next iteration.
         _CREATE_TIMESERIES_STANDING_WAVE_ PARAM1=$sp_param1 PARAM2=$sp_param2 PIXSIZE=$pixsize SUFFIX=tsswi
      } else {

         # Restore the masked and baselined timeseries cubes to the group.
         _RETRIEVE_TAG_ TAG=TIMESERIES_MASKED_BASELINED GROUP=2
      }
      $iter++;
   }

   # Final group processing
   # ======================
   if ( $makegroup ) {
      my $underline = "-" x 41;
      orac_say "Creating final Group products.\n$underline\n";

      # Switch on JSA tiling.
      $Grp->uhdr( "JSA_TILES", $jsatile );

      # Form the group cube.
      _CREATE_CUBE_GROUP_ SPREAD=$spread PARAM1=$sp_param1 PARAM2=$sp_param2 TILEBORDER=$tileborder PIXSIZE=$pixsize SYSTEM=$system TILE=$tile JSATILE=$jsatile

      # Do final baseline subtraction.
      my $tagit = ( ! ( defined( $lower_vel ) || defined( $upper_vel ) ) );
      if ( $edges ) {
         _REMOVE_BASELINE_ EDGES=$edges ORDER=$order GROUP=1 TAG=$tagit
      } elsif ( $user_region ) {
         _REMOVE_BASELINE_ LOWER=\@b_lower UPPER=\@b_upper ORDER=$order GROUP=1 TAG=$tagit
      } else {
         _REMOVE_BASELINE_THROUGH_SMOOTHING_ FREQUENCY_SMOOTH=$freqsmooth SPATIAL_SMOOTH=$spatsmooth ORDER=$order GROUP=1 TAG=$tagit
      }

      # Trim final cube, and hence subsequent products from it.
      if ( !$tagit ) {
         _RESTRICT_VELOCITY_RANGE_ GROUP=1 AXIS=3 LOWER=$lower_vel UPPER=$upper_vel
         _TAG_AS_REDUCED_PRODUCT_ UPDATE=1 GROUP=1 FLAG_QUAL_BAD=1
      }

      if ( lc( $moments ) ne "none" ) {
         _CREATE_MOMENTS_MAPS_THROUGH_SMOOTHING_ GROUP=1 MOMENTS=$moments METHOD=$method RMS_THRESHOLD=$rms_levels FREQUENCY_SMOOTH=$freqsmooth SPATIAL_SMOOTH=$spatsmooth ORDER=$order TAG=integ PER_LINE=$per_line
      }

      _CREATE_LV_IMAGE_

      if ( $legacy ) {
        _CREATE_NOISE_MAP_ GROUP=1 QA=$qa STOREQA=1 SURVEY=LEGACY
      } else {
        _CREATE_NOISE_MAP_ GROUP=1 QA=$qa STOREQA=1
      }

      # Obtain and store two noise statistics for the group spectral cube.
      # First, the mean RMS for individual observations is derived from the
      # time series in _QA_SENSITIVITY_VARIATION_, so attempt to reproduce
      # this calculation from the group cube.  Second, MAKECUBE will only
      # generate a Tsys array, and hence a median Tsys header (MEDTYS),
      # for a limited set of input parameters.
      _FIND_MEAN_RMS_ GROUP=1
      if ( ! defined( $Grp->hdr( "MEDTSYS" ) ) && ! $summit ) {
         _CALCULATE_MEDIAN_TSYS_ GROUP=1
      }

      if ( defined( $rebin ) ) {
         foreach my $res ( split ",", $rebin ) {
            _REBIN_VELOCITY_SCALE_ GROUP=1 PIXELSCALE=$res
         }
      }

   } else {

     # Restore the original group with the bad observations flagged.
     $Grp = $copyGrp;

     # The iteration does generate a first pass at the group objects,
     # but these were based upon entirely bad data, so must be removed.
     orac_print( "Removing group files which were derived from bad observations.\n");
     unlink glob( $Grp->file . "*" );
   }

   # Write QA report for the Frames teimseries cubes.
   foreach my $goodObj( $Grp->members ) {
      _QA_WRITE_REPORT_ OBJ=$goodObj
   }

   # Write reports for the group product.
   if ( $makegroup ) {
      _QA_WRITE_REPORT_ OBJ=$Grp
      _WRITE_NOISESTATS_LOG_ OBJ=$Grp

      # If the object is a flux standard, calculate and report the peak and
      # integrated intensity determined from the Group gridded map.
      _CALCULATE_STANDARD_ OBJ=$Grp
   }

   # Delete the intermediate files needed for group processing or are
   # archive products.
   my $saved = $jsatile ? "raw,_healpix" : "raw,_reduced,_cube,_lv";
   _DELETE_TEMP_FILES_ ALSOGRP=1 KEEP=$saved
}

# Tidy-up output.
orac_print "\n";<|MERGE_RESOLUTION|>--- conflicted
+++ resolved
@@ -622,18 +622,12 @@
 
       _SET_TAG_ TAG=TIMESERIES_MASKED_BASELINED GROUP=2
 
-<<<<<<< HEAD
       # Create the observation products for the next iteration.
       # -------------------------------------------------------
       #
       # This will only produce legacy tiles on the final iteration irrespective of
       # the value of $jsatile.
       my $do_tiling = ( $iter == $iterations ) & $jsatile;
-=======
-      # Create the observation products for the next iteration.  This will only produce legacy tiles
-      # on the final iteration irrespective of the value of $jsatile.
-      my $do_tiling = ( $iter == $iterations ) && $jsatile;
->>>>>>> 1740e77b
       my $underline = "-" x 41;
       orac_say "Iterations completed.\n\nCreating final Frame products.\n$underline\n" if $do_tiling;
 
